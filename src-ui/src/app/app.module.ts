import { BrowserModule } from '@angular/platform-browser';
import { NgModule } from '@angular/core';

import { AppRoutingModule } from './app-routing.module';
import { AppComponent } from './app.component';
import { NgbDateAdapter, NgbDateParserFormatter, NgbModule } from '@ng-bootstrap/ng-bootstrap';
import { HttpClientModule, HTTP_INTERCEPTORS } from '@angular/common/http';
import { DocumentListComponent } from './components/document-list/document-list.component';
import { DocumentDetailComponent } from './components/document-detail/document-detail.component';
import { DashboardComponent } from './components/dashboard/dashboard.component';
import { TagListComponent } from './components/manage/tag-list/tag-list.component';
import { DocumentTypeListComponent } from './components/manage/document-type-list/document-type-list.component';
import { LogsComponent } from './components/manage/logs/logs.component';
import { SettingsComponent } from './components/manage/settings/settings.component';
import { FormsModule, ReactiveFormsModule } from '@angular/forms';
import { DatePipe, registerLocaleData } from '@angular/common';
import { NotFoundComponent } from './components/not-found/not-found.component';
import { CorrespondentListComponent } from './components/manage/correspondent-list/correspondent-list.component';
import { ConfirmDialogComponent } from './components/common/confirm-dialog/confirm-dialog.component';
import { CorrespondentEditDialogComponent } from './components/manage/correspondent-list/correspondent-edit-dialog/correspondent-edit-dialog.component';
import { TagEditDialogComponent } from './components/manage/tag-list/tag-edit-dialog/tag-edit-dialog.component';
import { DocumentTypeEditDialogComponent } from './components/manage/document-type-list/document-type-edit-dialog/document-type-edit-dialog.component';
import { TagComponent } from './components/common/tag/tag.component';
import { SearchComponent } from './components/search/search.component';
import { ResultHighlightComponent } from './components/search/result-highlight/result-highlight.component';
import { PageHeaderComponent } from './components/common/page-header/page-header.component';
import { AppFrameComponent } from './components/app-frame/app-frame.component';
import { ToastsComponent } from './components/common/toasts/toasts.component';
import { FilterEditorComponent } from './components/document-list/filter-editor/filter-editor.component';
import { FilterableDropdownComponent } from './components/common/filterable-dropdown/filterable-dropdown.component';
import { ToggleableDropdownButtonComponent } from './components/common/filterable-dropdown/toggleable-dropdown-button/toggleable-dropdown-button.component';
import { DateDropdownComponent } from './components/common/date-dropdown/date-dropdown.component';
import { DocumentCardLargeComponent } from './components/document-list/document-card-large/document-card-large.component';
import { DocumentCardSmallComponent } from './components/document-list/document-card-small/document-card-small.component';
import { BulkEditorComponent } from './components/document-list/bulk-editor/bulk-editor.component';
import { NgxFileDropModule } from 'ngx-file-drop';
import { TextComponent } from './components/common/input/text/text.component';
import { SelectComponent } from './components/common/input/select/select.component';
import { CheckComponent } from './components/common/input/check/check.component';
import { SaveViewConfigDialogComponent } from './components/document-list/save-view-config-dialog/save-view-config-dialog.component';
import { InfiniteScrollModule } from 'ngx-infinite-scroll';
import { TagsComponent } from './components/common/input/tags/tags.component';
import { SortableDirective } from './directives/sortable.directive';
import { CookieService } from 'ngx-cookie-service';
import { CsrfInterceptor } from './interceptors/csrf.interceptor';
import { SavedViewWidgetComponent } from './components/dashboard/widgets/saved-view-widget/saved-view-widget.component';
import { StatisticsWidgetComponent } from './components/dashboard/widgets/statistics-widget/statistics-widget.component';
import { UploadFileWidgetComponent } from './components/dashboard/widgets/upload-file-widget/upload-file-widget.component';
import { WidgetFrameComponent } from './components/dashboard/widgets/widget-frame/widget-frame.component';
import { WelcomeWidgetComponent } from './components/dashboard/widgets/welcome-widget/welcome-widget.component';
import { YesNoPipe } from './pipes/yes-no.pipe';
import { FileSizePipe } from './pipes/file-size.pipe';
import { FilterPipe } from './pipes/filter.pipe';
import { DocumentTitlePipe } from './pipes/document-title.pipe';
import { MetadataCollapseComponent } from './components/document-detail/metadata-collapse/metadata-collapse.component';
import { SelectDialogComponent } from './components/common/select-dialog/select-dialog.component';
import { NgSelectModule } from '@ng-select/ng-select';
import { NumberComponent } from './components/common/input/number/number.component';
import { SafePipe } from './pipes/safe.pipe';
import { CustomDatePipe } from './pipes/custom-date.pipe';
import { DateComponent } from './components/common/input/date/date.component';
import { ISODateTimeAdapter } from './utils/ngb-iso-date-time-adapter';
import { LocalizedDateParserFormatter } from './utils/ngb-date-parser-formatter';
import { ApiVersionInterceptor } from './interceptors/api-version.interceptor';
import { ColorSliderModule } from 'ngx-color/slider';
import { ColorComponent } from './components/common/input/color/color.component';

import localeFr from '@angular/common/locales/fr';
import localeNl from '@angular/common/locales/nl';
import localeDe from '@angular/common/locales/de';
import localePt from '@angular/common/locales/pt';
import localeIt from '@angular/common/locales/it';
import localeEnGb from '@angular/common/locales/en-GB';
import localeRo from '@angular/common/locales/ro';


registerLocaleData(localeFr)
registerLocaleData(localeNl)
registerLocaleData(localeDe)
registerLocaleData(localePt, "pt-BR")
registerLocaleData(localeIt)
registerLocaleData(localeEnGb)
registerLocaleData(localeRo)

@NgModule({
  declarations: [
    AppComponent,
    DocumentListComponent,
    DocumentDetailComponent,
    DashboardComponent,
    TagListComponent,
    CorrespondentListComponent,
    DocumentTypeListComponent,
    LogsComponent,
    SettingsComponent,
    NotFoundComponent,
    CorrespondentEditDialogComponent,
    ConfirmDialogComponent,
    TagEditDialogComponent,
    DocumentTypeEditDialogComponent,
    TagComponent,
    SearchComponent,
    ResultHighlightComponent,
    PageHeaderComponent,
    AppFrameComponent,
    ToastsComponent,
    FilterEditorComponent,
    FilterableDropdownComponent,
    ToggleableDropdownButtonComponent,
    DateDropdownComponent,
    DocumentCardLargeComponent,
    DocumentCardSmallComponent,
    BulkEditorComponent,
    TextComponent,
    SelectComponent,
    CheckComponent,
    SaveViewConfigDialogComponent,
    TagsComponent,
    SortableDirective,
    SavedViewWidgetComponent,
    StatisticsWidgetComponent,
    UploadFileWidgetComponent,
    WidgetFrameComponent,
    WelcomeWidgetComponent,
    YesNoPipe,
    FileSizePipe,
    FilterPipe,
    DocumentTitlePipe,
    MetadataCollapseComponent,
    SelectDialogComponent,
    NumberComponent,
    SafePipe,
    CustomDatePipe,
    DateComponent,
    ColorComponent
  ],
  imports: [
    BrowserModule,
    AppRoutingModule,
    NgbModule,
    HttpClientModule,
    FormsModule,
    ReactiveFormsModule,
    NgxFileDropModule,
    InfiniteScrollModule,
<<<<<<< HEAD
    NgSelectModule
=======
    PdfViewerModule,
    NgSelectModule,
    ColorSliderModule
>>>>>>> 59ecff87
  ],
  providers: [
    DatePipe,
    CookieService, {
      provide: HTTP_INTERCEPTORS,
      useClass: CsrfInterceptor,
      multi: true
    },{
      provide: HTTP_INTERCEPTORS,
      useClass: ApiVersionInterceptor,
      multi: true
    },
    FilterPipe,
    DocumentTitlePipe,
    {provide: NgbDateAdapter, useClass: ISODateTimeAdapter},
    {provide: NgbDateParserFormatter, useClass: LocalizedDateParserFormatter}
  ],
  bootstrap: [AppComponent]
})
export class AppModule { }<|MERGE_RESOLUTION|>--- conflicted
+++ resolved
@@ -143,13 +143,8 @@
     ReactiveFormsModule,
     NgxFileDropModule,
     InfiniteScrollModule,
-<<<<<<< HEAD
-    NgSelectModule
-=======
-    PdfViewerModule,
     NgSelectModule,
     ColorSliderModule
->>>>>>> 59ecff87
   ],
   providers: [
     DatePipe,
