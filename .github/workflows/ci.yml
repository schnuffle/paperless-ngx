--- conflicted
+++ resolved
@@ -143,11 +143,7 @@
           coveralls --service=github
 
   build-release:
-<<<<<<< HEAD
-    needs: [frontend, documentation, tests, codeformatting, codestyle]
-=======
-    needs: [build-docker-image, documentation, tests, whitespace, codestyle]
->>>>>>> 25c8fe5c
+    needs: [build-docker-image, documentation, tests, codeformatting, codestyle]
     runs-on: ubuntu-20.04
     steps:
       -
@@ -258,11 +254,7 @@
   build-docker-image:
     if: github.event_name == 'push' && (startsWith(github.ref, 'refs/heads/feature-') || github.ref == 'refs/heads/dev' || startsWith(github.ref, 'refs/tags/ng-'))
     runs-on: ubuntu-latest
-<<<<<<< HEAD
-    needs: [frontend, tests, codeformatting, codestyle]
-=======
-    needs: [tests, whitespace, codestyle]
->>>>>>> 25c8fe5c
+    needs: [tests, codeformatting, codestyle]
     steps:
       -
         name: Prepare
