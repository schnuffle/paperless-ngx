--- conflicted
+++ resolved
@@ -35,86 +35,6 @@
     def __str__(self):
         return self.name
 
-<<<<<<< HEAD
-=======
-    @property
-    def conditions(self):
-        return "{}: \"{}\" ({})".format(
-            self.name, self.match, self.get_matching_algorithm_display())
-
-    @classmethod
-    def match_all(cls, text, tags=None):
-
-        if tags is None:
-            tags = cls.objects.all()
-
-        text = text.lower()
-        for tag in tags:
-            if tag.matches(text):
-                yield tag
-
-    def matches(self, text):
-
-        search_kwargs = {}
-
-        # Check that match is not empty
-        if self.match.strip() == "":
-            return False
-
-        if self.is_insensitive:
-            search_kwargs = {"flags": re.IGNORECASE}
-
-        if self.matching_algorithm == self.MATCH_ALL:
-            for word in self._split_match():
-                search_result = re.search(
-                    r"\b{}\b".format(word), text, **search_kwargs)
-                if not search_result:
-                    return False
-            return True
-
-        if self.matching_algorithm == self.MATCH_ANY:
-            for word in self._split_match():
-                if re.search(r"\b{}\b".format(word), text, **search_kwargs):
-                    return True
-            return False
-
-        if self.matching_algorithm == self.MATCH_LITERAL:
-            return bool(re.search(
-                r"\b{}\b".format(self.match), text, **search_kwargs))
-
-        if self.matching_algorithm == self.MATCH_REGEX:
-            return bool(re.search(
-                re.compile(self.match, **search_kwargs), text))
-
-        if self.matching_algorithm == self.MATCH_FUZZY:
-            match = re.sub(r'[^\w\s]', '', self.match)
-            text = re.sub(r'[^\w\s]', '', text)
-            if self.is_insensitive:
-                match = match.lower()
-                text = text.lower()
-
-            return True if fuzz.partial_ratio(match, text) >= 90 else False
-
-        raise NotImplementedError("Unsupported matching algorithm")
-
-    def _split_match(self):
-        """
-        Splits the match to individual keywords, getting rid of unnecessary
-        spaces and grouping quoted words together.
-
-        Example:
-          '  some random  words "with   quotes  " and   spaces'
-            ==>
-          ["some", "random", "words", "with+quotes", "and", "spaces"]
-        """
-        findterms = re.compile(r'"([^"]+)"|(\S+)').findall
-        normspace = re.compile(r"\s+").sub
-        return [
-            normspace(" ", (t[0] or t[1]).strip()).replace(" ", r"\s+")
-            for t in findterms(self.match)
-        ]
-
->>>>>>> e72735c4
     def save(self, *args, **kwargs):
 
         if not self.slug:
