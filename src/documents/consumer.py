import datetime
import hashlib
import logging
import os

<<<<<<< HEAD
from asgiref.sync import async_to_sync
from channels.layers import get_channel_layer
=======
import magic
>>>>>>> fa5df5d2
from django.conf import settings
from django.db import transaction
from django.utils import timezone

from paperless.db import GnuPG
from .classifier import DocumentClassifier, IncompatibleClassifierVersionError
from .file_handling import generate_filename, create_source_path_directory
from .loggers import LoggingMixin
from .models import Document, FileInfo, Correspondent, DocumentType, Tag
from .parsers import ParseError, get_parser_class_for_mime_type
from .signals import (
    document_consumption_finished,
    document_consumption_started
)


class ConsumerError(Exception):
    pass


class Consumer(LoggingMixin):

    def _send_progress(self, filename, current_progress, max_progress, status,
                       message, document_id=None):
        payload = {
            'filename': os.path.basename(filename),
            'current_progress': current_progress,
            'max_progress': max_progress,
            'status': status,
            'message': message,
            'document_id': document_id
        }
        async_to_sync(self.channel_layer.group_send)("status_updates",
                                                     {'type': 'status_update',
                                                      'data': payload})

    def __init__(self):
        super().__init__()
        self.path = None
        self.filename = None
        self.override_title = None
        self.override_correspondent_id = None
        self.override_tag_ids = None
        self.override_document_type_id = None

        self.channel_layer = get_channel_layer()

    def pre_check_file_exists(self):
        if not os.path.isfile(self.path):
            raise ConsumerError("Cannot consume {}: It is not a file".format(
                self.path))

    def pre_check_consumption_dir(self):
        if not settings.CONSUMPTION_DIR:
            raise ConsumerError(
                "The CONSUMPTION_DIR settings variable does not appear to be "
                "set.")

        if not os.path.isdir(settings.CONSUMPTION_DIR):
            raise ConsumerError(
                "Consumption directory {} does not exist".format(
                    settings.CONSUMPTION_DIR))

    def pre_check_duplicate(self):
        with open(self.path, "rb") as f:
            checksum = hashlib.md5(f.read()).hexdigest()
        if Document.objects.filter(checksum=checksum).exists():
            if settings.CONSUMER_DELETE_DUPLICATES:
                os.unlink(self.path)
            raise ConsumerError(
                "Not consuming {}: It is a duplicate.".format(self.filename)
            )

    def pre_check_directories(self):
        os.makedirs(settings.SCRATCH_DIR, exist_ok=True)
        os.makedirs(settings.THUMBNAIL_DIR, exist_ok=True)
        os.makedirs(settings.ORIGINALS_DIR, exist_ok=True)

    def try_consume_file(self,
                         path,
                         override_filename=None,
                         override_title=None,
                         override_correspondent_id=None,
                         override_document_type_id=None,
                         override_tag_ids=None):
        """
        Return the document object if it was successfully created.
        """

        self.path = path
        self.filename = override_filename or os.path.basename(path)
        self.override_title = override_title
        self.override_correspondent_id = override_correspondent_id
        self.override_document_type_id = override_document_type_id
        self.override_tag_ids = override_tag_ids

        # this is for grouping logging entries for this particular file
        # together.

        self.renew_logging_group()

        # Make sure that preconditions for consuming the file are met.

        self.pre_check_file_exists()
        self.pre_check_consumption_dir()
        self.pre_check_directories()
        self.pre_check_duplicate()

        self.log("info", "Consuming {}".format(self.filename))

        # Determine the parser class.

        mime_type = magic.from_file(self.path, mime=True)

        parser_class = get_parser_class_for_mime_type(mime_type)
        if not parser_class:
            raise ConsumerError(f"No parsers abvailable for {self.filename}")
        else:
            self.log("debug",
                     f"Parser: {parser_class.__name__} "
                     f"based on mime type {mime_type}")

        # Notify all listeners that we're going to do some work.

        self._send_progress(self.filename, 0, 100, 'WORKING', 'Consumption started')

        document_consumption_started.send(
            sender=self.__class__,
            filename=self.path,
            logging_group=self.logging_group
        )

        def progress_callback(current_progress, max_progress, message):
            # recalculate progress to be within 20 and 80
            p = int((current_progress / max_progress) * 60 + 20)
            self._send_progress(self.filename, p, 100, "WORKING", message)

        # This doesn't parse the document yet, but gives us a parser.

        document_parser = parser_class(self.path, self.logging_group, progress_callback)

        # However, this already created working directories which we have to
        # clean up.

        # Parse the document. This may take some time.

        try:
<<<<<<< HEAD
            self.log("debug", "Generating thumbnail for {}...".format(self.filename))
            self._send_progress(self.filename, 10, 100, 'WORKING',
                                'Generating thumbnail...')
=======
            self.log("debug", f"Generating thumbnail for {self.filename}...")
>>>>>>> fa5df5d2
            thumbnail = document_parser.get_optimised_thumbnail()
            self.log("debug", "Parsing {}...".format(self.filename))
            self._send_progress(self.filename, 20, 100, 'WORKING',
                                'Getting text from document...')
            text = document_parser.get_text()
            self._send_progress(self.filename, 80, 100, 'WORKING',
                                'Getting date from document...')
            date = document_parser.get_date()
        except ParseError as e:
            document_parser.cleanup()
            self._send_progress(self.filename, 100, 100, 'FAILED',
                                "Failed: {}".format(e))
            raise ConsumerError(e)

        # Prepare the document classifier.

        # TODO: I don't really like to do this here, but this way we avoid
        #   reloading the classifier multiple times, since there are multiple
        #   post-consume hooks that all require the classifier.

        try:
            classifier = DocumentClassifier()
            classifier.reload()
        except (FileNotFoundError, IncompatibleClassifierVersionError) as e:
            logging.getLogger(__name__).warning(
                "Cannot classify documents: {}.".format(e))
            classifier = None
        self._send_progress(self.filename, 85, 100, 'WORKING',
                            'Storing the document...')
        # now that everything is done, we can start to store the document
        # in the system. This will be a transaction and reasonably fast.
        try:
            with transaction.atomic():

                # store the document.
                document = self._store(
                    text=text,
                    date=date,
                    mime_type=mime_type
                )

                # If we get here, it was successful. Proceed with post-consume
                # hooks. If they fail, nothing will get changed.

                self._send_progress(self.filename, 90, 100, 'WORKING',
                                    'Performing post-consumption tasks...')

                document_consumption_finished.send(
                    sender=self.__class__,
                    document=document,
                    logging_group=self.logging_group,
                    classifier=classifier
                )

                # After everything is in the database, copy the files into
                # place. If this fails, we'll also rollback the transaction.

                create_source_path_directory(document.source_path)
                self._write(document, self.path, document.source_path)
                self._write(document, thumbnail, document.thumbnail_path)

                # Delete the file only if it was successfully consumed
                self.log("debug", "Deleting file {}".format(self.path))
                os.unlink(self.path)
        except Exception as e:
            self._send_progress(self.filename, 100, 100, 'FAILED',
                                "Failed: {}".format(e))
            raise ConsumerError(e)
        finally:
            document_parser.cleanup()

        self.log(
            "info",
            "Document {} consumption finished".format(document)
        )

        self._send_progress(self.filename, 100, 100, 'SUCCESS',
                            'Finished.', document.id)

        return document

    def _store(self, text, date, mime_type):

        # If someone gave us the original filename, use it instead of doc.

        file_info = FileInfo.from_filename(self.filename)

        stats = os.stat(self.path)

        self.log("debug", "Saving record to database")

        created = file_info.created or date or timezone.make_aware(
            datetime.datetime.fromtimestamp(stats.st_mtime))

        if settings.PASSPHRASE:
            storage_type = Document.STORAGE_TYPE_GPG
        else:
            storage_type = Document.STORAGE_TYPE_UNENCRYPTED

        with open(self.path, "rb") as f:
            document = Document.objects.create(
                correspondent=file_info.correspondent,
                title=file_info.title,
                content=text,
                mime_type=mime_type,
                checksum=hashlib.md5(f.read()).hexdigest(),
                created=created,
                modified=created,
                storage_type=storage_type
            )

        relevant_tags = set(file_info.tags)
        if relevant_tags:
            tag_names = ", ".join([t.slug for t in relevant_tags])
            self.log("debug", "Tagging with {}".format(tag_names))
            document.tags.add(*relevant_tags)

        self.apply_overrides(document)

        document.filename = generate_filename(document)

        # We need to save the document twice, since we need the PK of the
        # document in order to create its filename above.
        document.save()

        return document

    def apply_overrides(self, document):
        if self.override_title:
            document.title = self.override_title

        if self.override_correspondent_id:
            document.correspondent = Correspondent.objects.get(
                pk=self.override_correspondent_id)

        if self.override_document_type_id:
            document.document_type = DocumentType.objects.get(
                pk=self.override_document_type_id)

        if self.override_tag_ids:
            for tag_id in self.override_tag_ids:
                document.tags.add(Tag.objects.get(pk=tag_id))

    def _write(self, document, source, target):
        with open(source, "rb") as read_file:
            with open(target, "wb") as write_file:
                if document.storage_type == Document.STORAGE_TYPE_UNENCRYPTED:
                    write_file.write(read_file.read())
                    return
                self.log("debug", "Encrypting")
                write_file.write(GnuPG.encrypted(read_file))<|MERGE_RESOLUTION|>--- conflicted
+++ resolved
@@ -3,12 +3,9 @@
 import logging
 import os
 
-<<<<<<< HEAD
+import magic
 from asgiref.sync import async_to_sync
 from channels.layers import get_channel_layer
-=======
-import magic
->>>>>>> fa5df5d2
 from django.conf import settings
 from django.db import transaction
 from django.utils import timezone
@@ -156,13 +153,9 @@
         # Parse the document. This may take some time.
 
         try:
-<<<<<<< HEAD
-            self.log("debug", "Generating thumbnail for {}...".format(self.filename))
+            self.log("debug", f"Generating thumbnail for {self.filename}...")
             self._send_progress(self.filename, 10, 100, 'WORKING',
                                 'Generating thumbnail...')
-=======
-            self.log("debug", f"Generating thumbnail for {self.filename}...")
->>>>>>> fa5df5d2
             thumbnail = document_parser.get_optimised_thumbnail()
             self.log("debug", "Parsing {}...".format(self.filename))
             self._send_progress(self.filename, 20, 100, 'WORKING',
